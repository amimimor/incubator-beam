/*
 * Licensed to the Apache Software Foundation (ASF) under one
 * or more contributor license agreements.  See the NOTICE file
 * distributed with this work for additional information
 * regarding copyright ownership.  The ASF licenses this file
 * to you under the Apache License, Version 2.0 (the
 * "License"); you may not use this file except in compliance
 * with the License.  You may obtain a copy of the License at
 *
 *     http://www.apache.org/licenses/LICENSE-2.0
 *
 * Unless required by applicable law or agreed to in writing, software
 * distributed under the License is distributed on an "AS IS" BASIS,
 * WITHOUT WARRANTIES OR CONDITIONS OF ANY KIND, either express or implied.
 * See the License for the specific language governing permissions and
 * limitations under the License.
 */
package org.apache.beam.runners.flink.translation;

import org.apache.beam.runners.flink.translation.functions.FlinkAssignWindows;
import org.apache.beam.runners.flink.translation.functions.FlinkDoFnFunction;
import org.apache.beam.runners.flink.translation.functions.FlinkMergingNonShuffleReduceFunction;
import org.apache.beam.runners.flink.translation.functions.FlinkMergingPartialReduceFunction;
import org.apache.beam.runners.flink.translation.functions.FlinkMergingReduceFunction;
import org.apache.beam.runners.flink.translation.functions.FlinkMultiOutputDoFnFunction;
import org.apache.beam.runners.flink.translation.functions.FlinkMultiOutputPruningFunction;
import org.apache.beam.runners.flink.translation.functions.FlinkPartialReduceFunction;
import org.apache.beam.runners.flink.translation.functions.FlinkReduceFunction;
import org.apache.beam.runners.flink.translation.types.CoderTypeInformation;
import org.apache.beam.runners.flink.translation.types.KvKeySelector;
import org.apache.beam.runners.flink.translation.wrappers.SourceInputFormat;
import org.apache.beam.sdk.coders.CannotProvideCoderException;
import org.apache.beam.sdk.coders.Coder;
import org.apache.beam.sdk.coders.CoderRegistry;
import org.apache.beam.sdk.coders.KvCoder;
import org.apache.beam.sdk.coders.ListCoder;
import org.apache.beam.sdk.coders.VoidCoder;
import org.apache.beam.sdk.io.BoundedSource;
import org.apache.beam.sdk.io.Read;
import org.apache.beam.sdk.transforms.Combine;
import org.apache.beam.sdk.transforms.CombineFnBase;
import org.apache.beam.sdk.transforms.OldDoFn;
import org.apache.beam.sdk.transforms.Flatten;
import org.apache.beam.sdk.transforms.GroupByKey;
import org.apache.beam.sdk.transforms.PTransform;
import org.apache.beam.sdk.transforms.ParDo;
import org.apache.beam.sdk.transforms.View;
import org.apache.beam.sdk.transforms.join.RawUnionValue;
import org.apache.beam.sdk.transforms.join.UnionCoder;
import org.apache.beam.sdk.transforms.windowing.BoundedWindow;
import org.apache.beam.sdk.transforms.windowing.GlobalWindow;
import org.apache.beam.sdk.transforms.windowing.IntervalWindow;
import org.apache.beam.sdk.transforms.windowing.Window;
import org.apache.beam.sdk.transforms.windowing.WindowFn;
import org.apache.beam.sdk.util.Reshuffle;
import org.apache.beam.sdk.util.WindowedValue;
import org.apache.beam.sdk.util.WindowingStrategy;
import org.apache.beam.sdk.values.KV;
import org.apache.beam.sdk.values.PCollection;
import org.apache.beam.sdk.values.PCollectionView;
import org.apache.beam.sdk.values.PValue;
import org.apache.beam.sdk.values.TupleTag;

import com.google.common.collect.Lists;
import com.google.common.collect.Maps;

import org.apache.flink.api.common.functions.FilterFunction;
import org.apache.flink.api.common.functions.FlatMapFunction;
import org.apache.flink.api.common.typeinfo.TypeInformation;
import org.apache.flink.api.java.DataSet;
import org.apache.flink.api.java.operators.DataSource;
import org.apache.flink.api.java.operators.FlatMapOperator;
import org.apache.flink.api.java.operators.GroupCombineOperator;
import org.apache.flink.api.java.operators.GroupReduceOperator;
import org.apache.flink.api.java.operators.Grouping;
import org.apache.flink.api.java.operators.MapPartitionOperator;
import org.apache.flink.api.java.operators.SingleInputUdfOperator;
import org.apache.flink.util.Collector;

import java.util.ArrayList;
import java.util.Collections;
import java.util.HashMap;
import java.util.List;
import java.util.Map;

/**
 * Translators for transforming {@link PTransform PTransforms} to
 * Flink {@link DataSet DataSets}.
 */
class FlinkBatchTransformTranslators {

  // --------------------------------------------------------------------------------------------
  //  Transform Translator Registry
  // --------------------------------------------------------------------------------------------

  @SuppressWarnings("rawtypes")
  private static final Map<
      Class<? extends PTransform>,
      FlinkBatchPipelineTranslator.BatchTransformTranslator> TRANSLATORS = new HashMap<>();

  static {
    TRANSLATORS.put(View.CreatePCollectionView.class, new CreatePCollectionViewTranslatorBatch());

    TRANSLATORS.put(Combine.PerKey.class, new CombinePerKeyTranslatorBatch());
    TRANSLATORS.put(GroupByKey.class, new GroupByKeyTranslatorBatch());
    TRANSLATORS.put(Reshuffle.class, new ReshuffleTranslatorBatch());

    TRANSLATORS.put(Flatten.FlattenPCollectionList.class, new FlattenPCollectionTranslatorBatch());

    TRANSLATORS.put(Window.Bound.class, new WindowBoundTranslatorBatch());

    TRANSLATORS.put(ParDo.Bound.class, new ParDoBoundTranslatorBatch());
    TRANSLATORS.put(ParDo.BoundMulti.class, new ParDoBoundMultiTranslatorBatch());

    TRANSLATORS.put(Read.Bounded.class, new ReadSourceTranslatorBatch());
  }


  static FlinkBatchPipelineTranslator.BatchTransformTranslator<?> getTranslator(
      PTransform<?, ?> transform) {
    return TRANSLATORS.get(transform.getClass());
  }

  private static class ReadSourceTranslatorBatch<T>
      implements FlinkBatchPipelineTranslator.BatchTransformTranslator<Read.Bounded<T>> {

    @Override
    public void translateNode(Read.Bounded<T> transform, FlinkBatchTranslationContext context) {
      String name = transform.getName();
      BoundedSource<T> source = transform.getSource();
      PCollection<T> output = context.getOutput(transform);

      TypeInformation<WindowedValue<T>> typeInformation = context.getTypeInfo(output);

      DataSource<WindowedValue<T>> dataSource = new DataSource<>(
          context.getExecutionEnvironment(),
          new SourceInputFormat<>(source, context.getPipelineOptions()),
          typeInformation,
          name);

      context.setOutputDataSet(output, dataSource);
    }
  }

  private static class WindowBoundTranslatorBatch<T>
      implements FlinkBatchPipelineTranslator.BatchTransformTranslator<Window.Bound<T>> {

    @Override
    public void translateNode(Window.Bound<T> transform, FlinkBatchTranslationContext context) {
      PValue input = context.getInput(transform);

      TypeInformation<WindowedValue<T>> resultTypeInfo =
          context.getTypeInfo(context.getOutput(transform));

      DataSet<WindowedValue<T>> inputDataSet = context.getInputDataSet(input);

      @SuppressWarnings("unchecked")
      final WindowingStrategy<T, ? extends BoundedWindow> windowingStrategy =
          (WindowingStrategy<T, ? extends BoundedWindow>)
              context.getOutput(transform).getWindowingStrategy();

      WindowFn<T, ? extends BoundedWindow> windowFn = windowingStrategy.getWindowFn();

      FlinkAssignWindows<T, ? extends BoundedWindow> assignWindowsFunction =
          new FlinkAssignWindows<>(windowFn);

      DataSet<WindowedValue<T>> resultDataSet = inputDataSet
          .flatMap(assignWindowsFunction)
          .name(context.getOutput(transform).getName())
          .returns(resultTypeInfo);

      context.setOutputDataSet(context.getOutput(transform), resultDataSet);
    }
  }

  private static class GroupByKeyTranslatorBatch<K, InputT>
      implements FlinkBatchPipelineTranslator.BatchTransformTranslator<GroupByKey<K, InputT>> {

    @Override
    public void translateNode(
        GroupByKey<K, InputT> transform,
        FlinkBatchTranslationContext context) {

      // for now, this is copied from the Combine.PerKey translater. Once we have the new runner API
      // we can replace GroupByKey by a Combine.PerKey with the Concatenate CombineFn

      DataSet<WindowedValue<KV<K, InputT>>> inputDataSet =
          context.getInputDataSet(context.getInput(transform));

      Combine.KeyedCombineFn<K, InputT, List<InputT>, List<InputT>> combineFn =
          new Concatenate<InputT>().asKeyedFn();

      KvCoder<K, InputT> inputCoder = (KvCoder<K, InputT>) context.getInput(transform).getCoder();

      Coder<List<InputT>> accumulatorCoder;

      try {
        accumulatorCoder =
            combineFn.getAccumulatorCoder(
                context.getInput(transform).getPipeline().getCoderRegistry(),
                inputCoder.getKeyCoder(),
                inputCoder.getValueCoder());
      } catch (CannotProvideCoderException e) {
        throw new RuntimeException(e);
      }

      WindowingStrategy<?, ?> windowingStrategy =
          context.getInput(transform).getWindowingStrategy();

      TypeInformation<WindowedValue<KV<K, List<InputT>>>> partialReduceTypeInfo =
          new CoderTypeInformation<>(
              WindowedValue.getFullCoder(
                  KvCoder.of(inputCoder.getKeyCoder(), accumulatorCoder),
                  windowingStrategy.getWindowFn().windowCoder()));


      Grouping<WindowedValue<KV<K, InputT>>> inputGrouping =
          inputDataSet.groupBy(new KvKeySelector<InputT, K>(inputCoder.getKeyCoder()));

      FlinkPartialReduceFunction<K, InputT, List<InputT>, ?> partialReduceFunction;
      FlinkReduceFunction<K, List<InputT>, List<InputT>, ?> reduceFunction;

      if (windowingStrategy.getWindowFn().isNonMerging()) {
        @SuppressWarnings("unchecked")
        WindowingStrategy<?, BoundedWindow> boundedStrategy =
            (WindowingStrategy<?, BoundedWindow>) windowingStrategy;

        partialReduceFunction = new FlinkPartialReduceFunction<>(
            combineFn,
            boundedStrategy,
            Collections.<PCollectionView<?>, WindowingStrategy<?, ?>>emptyMap(),
            context.getPipelineOptions());

        reduceFunction = new FlinkReduceFunction<>(
            combineFn,
            boundedStrategy,
            Collections.<PCollectionView<?>, WindowingStrategy<?, ?>>emptyMap(),
            context.getPipelineOptions());

      } else {
        if (!windowingStrategy.getWindowFn().windowCoder().equals(IntervalWindow.getCoder())) {
          throw new UnsupportedOperationException(
              "Merging WindowFn with windows other than IntervalWindow are not supported.");
        }

        @SuppressWarnings("unchecked")
        WindowingStrategy<?, IntervalWindow> intervalStrategy =
            (WindowingStrategy<?, IntervalWindow>) windowingStrategy;

        partialReduceFunction = new FlinkMergingPartialReduceFunction<>(
            combineFn,
            intervalStrategy,
            Collections.<PCollectionView<?>, WindowingStrategy<?, ?>>emptyMap(),
            context.getPipelineOptions());

        reduceFunction = new FlinkMergingReduceFunction<>(
            combineFn,
            intervalStrategy,
            Collections.<PCollectionView<?>, WindowingStrategy<?, ?>>emptyMap(),
            context.getPipelineOptions());
      }

      // Partially GroupReduce the values into the intermediate format AccumT (combine)
      GroupCombineOperator<
          WindowedValue<KV<K, InputT>>,
          WindowedValue<KV<K, List<InputT>>>> groupCombine =
          new GroupCombineOperator<>(
              inputGrouping,
              partialReduceTypeInfo,
              partialReduceFunction,
              "GroupCombine: " + transform.getName());

      Grouping<WindowedValue<KV<K, List<InputT>>>> intermediateGrouping =
          groupCombine.groupBy(new KvKeySelector<List<InputT>, K>(inputCoder.getKeyCoder()));

      // Fully reduce the values and create output format VO
      GroupReduceOperator<
          WindowedValue<KV<K, List<InputT>>>, WindowedValue<KV<K, List<InputT>>>> outputDataSet =
          new GroupReduceOperator<>(
              intermediateGrouping, partialReduceTypeInfo, reduceFunction, transform.getName());

      context.setOutputDataSet(context.getOutput(transform), outputDataSet);

    }

<<<<<<< HEAD
=======
  }

  private static class ReshuffleTranslatorBatch<K, InputT>
      implements FlinkBatchPipelineTranslator.BatchTransformTranslator<Reshuffle<K, InputT>> {

    @Override
    public void translateNode(
        Reshuffle<K, InputT> transform,
        FlinkBatchTranslationContext context) {

      DataSet<WindowedValue<KV<K, InputT>>> inputDataSet =
          context.getInputDataSet(context.getInput(transform));

      context.setOutputDataSet(context.getOutput(transform), inputDataSet.rebalance());

    }

>>>>>>> c584b37b
  }

  /**
   * Combiner that combines {@code T}s into a single {@code List<T>} containing all inputs.
   *
   * <p>For internal use to translate {@link GroupByKey}. For a large {@link PCollection} this
   * is expected to crash!
   *
   * <p>This is copied from the dataflow runner code.
   *
   * @param <T> the type of elements to concatenate.
   */
  private static class Concatenate<T> extends Combine.CombineFn<T, List<T>, List<T>> {
    @Override
    public List<T> createAccumulator() {
      return new ArrayList<>();
    }

    @Override
    public List<T> addInput(List<T> accumulator, T input) {
      accumulator.add(input);
      return accumulator;
    }

    @Override
    public List<T> mergeAccumulators(Iterable<List<T>> accumulators) {
      List<T> result = createAccumulator();
      for (List<T> accumulator : accumulators) {
        result.addAll(accumulator);
      }
      return result;
    }

    @Override
    public List<T> extractOutput(List<T> accumulator) {
      return accumulator;
    }

    @Override
    public Coder<List<T>> getAccumulatorCoder(CoderRegistry registry, Coder<T> inputCoder) {
      return ListCoder.of(inputCoder);
    }

    @Override
    public Coder<List<T>> getDefaultOutputCoder(CoderRegistry registry, Coder<T> inputCoder) {
      return ListCoder.of(inputCoder);
    }
  }


  private static class CombinePerKeyTranslatorBatch<K, InputT, AccumT, OutputT>
      implements FlinkBatchPipelineTranslator.BatchTransformTranslator<
          Combine.PerKey<K, InputT, OutputT>> {

    @Override
    @SuppressWarnings("unchecked")
    public void translateNode(
        Combine.PerKey<K, InputT, OutputT> transform,
        FlinkBatchTranslationContext context) {
      DataSet<WindowedValue<KV<K, InputT>>> inputDataSet =
          context.getInputDataSet(context.getInput(transform));

      CombineFnBase.PerKeyCombineFn<K, InputT, AccumT, OutputT> combineFn =
          (CombineFnBase.PerKeyCombineFn<K, InputT, AccumT, OutputT>) transform.getFn();

      KvCoder<K, InputT> inputCoder = (KvCoder<K, InputT>) context.getInput(transform).getCoder();

      Coder<AccumT> accumulatorCoder;

      try {
        accumulatorCoder =
            combineFn.getAccumulatorCoder(
                context.getInput(transform).getPipeline().getCoderRegistry(),
                inputCoder.getKeyCoder(),
                inputCoder.getValueCoder());
      } catch (CannotProvideCoderException e) {
        throw new RuntimeException(e);
      }

      WindowingStrategy<?, ?> windowingStrategy =
          context.getInput(transform).getWindowingStrategy();

      TypeInformation<WindowedValue<KV<K, AccumT>>> partialReduceTypeInfo =
          context.getTypeInfo(
              KvCoder.of(inputCoder.getKeyCoder(), accumulatorCoder),
              windowingStrategy);

      Grouping<WindowedValue<KV<K, InputT>>> inputGrouping =
          inputDataSet.groupBy(new KvKeySelector<InputT, K>(inputCoder.getKeyCoder()));

      // construct a map from side input to WindowingStrategy so that
      // the OldDoFn runner can map main-input windows to side input windows
      Map<PCollectionView<?>, WindowingStrategy<?, ?>> sideInputStrategies = new HashMap<>();
      for (PCollectionView<?> sideInput: transform.getSideInputs()) {
        sideInputStrategies.put(sideInput, sideInput.getWindowingStrategyInternal());
      }

      if (windowingStrategy.getWindowFn().isNonMerging()) {
        WindowingStrategy<?, BoundedWindow> boundedStrategy =
            (WindowingStrategy<?, BoundedWindow>) windowingStrategy;

        FlinkPartialReduceFunction<K, InputT, AccumT, ?> partialReduceFunction =
            new FlinkPartialReduceFunction<>(
                combineFn,
                boundedStrategy,
                sideInputStrategies,
                context.getPipelineOptions());

        FlinkReduceFunction<K, AccumT, OutputT, ?> reduceFunction =
            new FlinkReduceFunction<>(
                combineFn,
                boundedStrategy,
                sideInputStrategies,
                context.getPipelineOptions());

        // Partially GroupReduce the values into the intermediate format AccumT (combine)
        GroupCombineOperator<
            WindowedValue<KV<K, InputT>>,
            WindowedValue<KV<K, AccumT>>> groupCombine =
            new GroupCombineOperator<>(
                inputGrouping,
                partialReduceTypeInfo,
                partialReduceFunction,
                "GroupCombine: " + transform.getName());

        transformSideInputs(transform.getSideInputs(), groupCombine, context);

        TypeInformation<WindowedValue<KV<K, OutputT>>> reduceTypeInfo =
            context.getTypeInfo(context.getOutput(transform));

        Grouping<WindowedValue<KV<K, AccumT>>> intermediateGrouping =
            groupCombine.groupBy(new KvKeySelector<AccumT, K>(inputCoder.getKeyCoder()));

        // Fully reduce the values and create output format OutputT
        GroupReduceOperator<
            WindowedValue<KV<K, AccumT>>, WindowedValue<KV<K, OutputT>>> outputDataSet =
            new GroupReduceOperator<>(
                intermediateGrouping, reduceTypeInfo, reduceFunction, transform.getName());

        transformSideInputs(transform.getSideInputs(), outputDataSet, context);

        context.setOutputDataSet(context.getOutput(transform), outputDataSet);

      } else {
        if (!windowingStrategy.getWindowFn().windowCoder().equals(IntervalWindow.getCoder())) {
          throw new UnsupportedOperationException(
              "Merging WindowFn with windows other than IntervalWindow are not supported.");
        }

        // for merging windows we can't to a pre-shuffle combine step since
        // elements would not be in their correct windows for side-input access

        WindowingStrategy<?, IntervalWindow> intervalStrategy =
            (WindowingStrategy<?, IntervalWindow>) windowingStrategy;

        FlinkMergingNonShuffleReduceFunction<K, InputT, AccumT, OutputT, ?> reduceFunction =
            new FlinkMergingNonShuffleReduceFunction<>(
                combineFn,
                intervalStrategy,
                sideInputStrategies,
                context.getPipelineOptions());

        TypeInformation<WindowedValue<KV<K, OutputT>>> reduceTypeInfo =
            context.getTypeInfo(context.getOutput(transform));

        Grouping<WindowedValue<KV<K, InputT>>> grouping =
            inputDataSet.groupBy(new KvKeySelector<InputT, K>(inputCoder.getKeyCoder()));

        // Fully reduce the values and create output format OutputT
        GroupReduceOperator<
            WindowedValue<KV<K, InputT>>, WindowedValue<KV<K, OutputT>>> outputDataSet =
            new GroupReduceOperator<>(
                grouping, reduceTypeInfo, reduceFunction, transform.getName());

        transformSideInputs(transform.getSideInputs(), outputDataSet, context);

        context.setOutputDataSet(context.getOutput(transform), outputDataSet);
      }


    }
  }

  private static class ParDoBoundTranslatorBatch<InputT, OutputT>
      implements FlinkBatchPipelineTranslator.BatchTransformTranslator<
          ParDo.Bound<InputT, OutputT>> {

    @Override
    public void translateNode(
        ParDo.Bound<InputT, OutputT> transform,
        FlinkBatchTranslationContext context) {
      DataSet<WindowedValue<InputT>> inputDataSet =
          context.getInputDataSet(context.getInput(transform));

      final OldDoFn<InputT, OutputT> doFn = transform.getFn();

      TypeInformation<WindowedValue<OutputT>> typeInformation =
          context.getTypeInfo(context.getOutput(transform));

      List<PCollectionView<?>> sideInputs = transform.getSideInputs();

      // construct a map from side input to WindowingStrategy so that
      // the OldDoFn runner can map main-input windows to side input windows
      Map<PCollectionView<?>, WindowingStrategy<?, ?>> sideInputStrategies = new HashMap<>();
      for (PCollectionView<?> sideInput: sideInputs) {
        sideInputStrategies.put(sideInput, sideInput.getWindowingStrategyInternal());
      }

      FlinkDoFnFunction<InputT, OutputT> doFnWrapper =
          new FlinkDoFnFunction<>(
              doFn,
              context.getOutput(transform).getWindowingStrategy(),
              sideInputStrategies,
              context.getPipelineOptions());

      MapPartitionOperator<WindowedValue<InputT>, WindowedValue<OutputT>> outputDataSet =
          new MapPartitionOperator<>(
              inputDataSet,
              typeInformation,
              doFnWrapper,
              transform.getName());

      transformSideInputs(sideInputs, outputDataSet, context);

      context.setOutputDataSet(context.getOutput(transform), outputDataSet);
    }
  }

  private static class ParDoBoundMultiTranslatorBatch<InputT, OutputT>
      implements FlinkBatchPipelineTranslator.BatchTransformTranslator<
          ParDo.BoundMulti<InputT, OutputT>> {

    @Override
    public void translateNode(
        ParDo.BoundMulti<InputT, OutputT> transform,
        FlinkBatchTranslationContext context) {
      DataSet<WindowedValue<InputT>> inputDataSet =
          context.getInputDataSet(context.getInput(transform));

      final OldDoFn<InputT, OutputT> doFn = transform.getFn();

      Map<TupleTag<?>, PCollection<?>> outputs = context.getOutput(transform).getAll();

      Map<TupleTag<?>, Integer> outputMap = Maps.newHashMap();
      // put the main output at index 0, FlinkMultiOutputDoFnFunction  expects this
      outputMap.put(transform.getMainOutputTag(), 0);
      int count = 1;
      for (TupleTag<?> tag: outputs.keySet()) {
        if (!outputMap.containsKey(tag)) {
          outputMap.put(tag, count++);
        }
      }

      // assume that the windowing strategy is the same for all outputs
      WindowingStrategy<?, ?> windowingStrategy = null;

      // collect all output Coders and create a UnionCoder for our tagged outputs
      List<Coder<?>> outputCoders = Lists.newArrayList();
      for (PCollection<?> coll: outputs.values()) {
        outputCoders.add(coll.getCoder());
        windowingStrategy = coll.getWindowingStrategy();
      }

      if (windowingStrategy == null) {
        throw new IllegalStateException("No outputs defined.");
      }

      UnionCoder unionCoder = UnionCoder.of(outputCoders);

      TypeInformation<WindowedValue<RawUnionValue>> typeInformation =
          new CoderTypeInformation<>(
              WindowedValue.getFullCoder(
                  unionCoder,
                  windowingStrategy.getWindowFn().windowCoder()));

      List<PCollectionView<?>> sideInputs = transform.getSideInputs();

      // construct a map from side input to WindowingStrategy so that
      // the OldDoFn runner can map main-input windows to side input windows
      Map<PCollectionView<?>, WindowingStrategy<?, ?>> sideInputStrategies = new HashMap<>();
      for (PCollectionView<?> sideInput: sideInputs) {
        sideInputStrategies.put(sideInput, sideInput.getWindowingStrategyInternal());
      }

      @SuppressWarnings("unchecked")
      FlinkMultiOutputDoFnFunction<InputT, OutputT> doFnWrapper =
          new FlinkMultiOutputDoFnFunction(
              doFn,
              windowingStrategy,
              sideInputStrategies,
              context.getPipelineOptions(),
              outputMap);

      MapPartitionOperator<WindowedValue<InputT>, WindowedValue<RawUnionValue>> taggedDataSet =
          new MapPartitionOperator<>(
              inputDataSet,
              typeInformation,
              doFnWrapper,
              transform.getName());

      transformSideInputs(sideInputs, taggedDataSet, context);

      for (Map.Entry<TupleTag<?>, PCollection<?>> output: outputs.entrySet()) {
        pruneOutput(
            taggedDataSet,
            context,
            outputMap.get(output.getKey()),
            (PCollection) output.getValue());
      }
    }

    private <T> void pruneOutput(
        MapPartitionOperator<WindowedValue<InputT>, WindowedValue<RawUnionValue>> taggedDataSet,
        FlinkBatchTranslationContext context,
        int integerTag,
        PCollection<T> collection) {
      TypeInformation<WindowedValue<T>> outputType = context.getTypeInfo(collection);

      FlinkMultiOutputPruningFunction<T> pruningFunction =
          new FlinkMultiOutputPruningFunction<>(integerTag);

      FlatMapOperator<WindowedValue<RawUnionValue>, WindowedValue<T>> pruningOperator =
          new FlatMapOperator<>(
              taggedDataSet,
              outputType,
              pruningFunction,
              collection.getName());

      context.setOutputDataSet(collection, pruningOperator);
    }
  }

  private static class FlattenPCollectionTranslatorBatch<T>
      implements FlinkBatchPipelineTranslator.BatchTransformTranslator<
          Flatten.FlattenPCollectionList<T>> {

    @Override
    @SuppressWarnings("unchecked")
    public void translateNode(
        Flatten.FlattenPCollectionList<T> transform,
        FlinkBatchTranslationContext context) {

      List<PCollection<T>> allInputs = context.getInput(transform).getAll();
      DataSet<WindowedValue<T>> result = null;

      if (allInputs.isEmpty()) {

        // create an empty dummy source to satisfy downstream operations
        // we cannot create an empty source in Flink, therefore we have to
        // add the flatMap that simply never forwards the single element
        DataSource<String> dummySource =
            context.getExecutionEnvironment().fromElements("dummy");
        result = dummySource.flatMap(new FlatMapFunction<String, WindowedValue<T>>() {
          @Override
          public void flatMap(String s, Collector<WindowedValue<T>> collector) throws Exception {
            // never return anything
          }
        }).returns(
            new CoderTypeInformation<>(
                WindowedValue.getFullCoder(
                    (Coder<T>) VoidCoder.of(),
                    GlobalWindow.Coder.INSTANCE)));
      } else {
        for (PCollection<T> collection : allInputs) {
          DataSet<WindowedValue<T>> current = context.getInputDataSet(collection);
          if (result == null) {
            result = current;
          } else {
            result = result.union(current);
          }
        }
      }

      // insert a dummy filter, there seems to be a bug in Flink
      // that produces duplicate elements after the union in some cases
      // if we don't
      result = result.filter(new FilterFunction<WindowedValue<T>>() {
        @Override
        public boolean filter(WindowedValue<T> tWindowedValue) throws Exception {
          return true;
        }
      }).name("UnionFixFilter");
      context.setOutputDataSet(context.getOutput(transform), result);
    }
  }

  private static class CreatePCollectionViewTranslatorBatch<ElemT, ViewT>
      implements FlinkBatchPipelineTranslator.BatchTransformTranslator<
          View.CreatePCollectionView<ElemT, ViewT>> {

    @Override
    public void translateNode(
        View.CreatePCollectionView<ElemT, ViewT> transform,
        FlinkBatchTranslationContext context) {
      DataSet<WindowedValue<ElemT>> inputDataSet =
          context.getInputDataSet(context.getInput(transform));

      PCollectionView<ViewT> input = transform.getView();

      context.setSideInputDataSet(input, inputDataSet);
    }
  }

  private static void transformSideInputs(
      List<PCollectionView<?>> sideInputs,
      SingleInputUdfOperator<?, ?, ?> outputDataSet,
      FlinkBatchTranslationContext context) {
    // get corresponding Flink broadcast DataSets
    for (PCollectionView<?> input : sideInputs) {
      DataSet<?> broadcastSet = context.getSideInputDataSet(input);
      outputDataSet.withBroadcastSet(broadcastSet, input.getTagInternal().getId());
    }
  }

  private FlinkBatchTransformTranslators() {}

}<|MERGE_RESOLUTION|>--- conflicted
+++ resolved
@@ -283,8 +283,6 @@
 
     }
 
-<<<<<<< HEAD
-=======
   }
 
   private static class ReshuffleTranslatorBatch<K, InputT>
@@ -302,7 +300,6 @@
 
     }
 
->>>>>>> c584b37b
   }
 
   /**
